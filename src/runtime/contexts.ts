// Preloaded context documents
// https://github.com/dahlia/fedify/issues/74
// cSpell: disable

const preloadedContexts: Record<string, unknown> = {
  "https://www.w3.org/ns/activitystreams": {
    "@context": {
      "@vocab": "_:",
      "xsd": "http://www.w3.org/2001/XMLSchema#",
      "as": "https://www.w3.org/ns/activitystreams#",
      "ldp": "http://www.w3.org/ns/ldp#",
      "vcard": "http://www.w3.org/2006/vcard/ns#",
      "id": "@id",
      "type": "@type",
      "Accept": "as:Accept",
      "Activity": "as:Activity",
      "IntransitiveActivity": "as:IntransitiveActivity",
      "Add": "as:Add",
      "Announce": "as:Announce",
      "Application": "as:Application",
      "Arrive": "as:Arrive",
      "Article": "as:Article",
      "Audio": "as:Audio",
      "Block": "as:Block",
      "Collection": "as:Collection",
      "CollectionPage": "as:CollectionPage",
      "Relationship": "as:Relationship",
      "Create": "as:Create",
      "Delete": "as:Delete",
      "Dislike": "as:Dislike",
      "Document": "as:Document",
      "Event": "as:Event",
      "Follow": "as:Follow",
      "Flag": "as:Flag",
      "Group": "as:Group",
      "Ignore": "as:Ignore",
      "Image": "as:Image",
      "Invite": "as:Invite",
      "Join": "as:Join",
      "Leave": "as:Leave",
      "Like": "as:Like",
      "Link": "as:Link",
      "Mention": "as:Mention",
      "Note": "as:Note",
      "Object": "as:Object",
      "Offer": "as:Offer",
      "OrderedCollection": "as:OrderedCollection",
      "OrderedCollectionPage": "as:OrderedCollectionPage",
      "Organization": "as:Organization",
      "Page": "as:Page",
      "Person": "as:Person",
      "Place": "as:Place",
      "Profile": "as:Profile",
      "Question": "as:Question",
      "Reject": "as:Reject",
      "Remove": "as:Remove",
      "Service": "as:Service",
      "TentativeAccept": "as:TentativeAccept",
      "TentativeReject": "as:TentativeReject",
      "Tombstone": "as:Tombstone",
      "Undo": "as:Undo",
      "Update": "as:Update",
      "Video": "as:Video",
      "View": "as:View",
      "Listen": "as:Listen",
      "Read": "as:Read",
      "Move": "as:Move",
      "Travel": "as:Travel",
      "IsFollowing": "as:IsFollowing",
      "IsFollowedBy": "as:IsFollowedBy",
      "IsContact": "as:IsContact",
      "IsMember": "as:IsMember",
      "subject": {
        "@id": "as:subject",
        "@type": "@id",
      },
      "relationship": {
        "@id": "as:relationship",
        "@type": "@id",
      },
      "actor": {
        "@id": "as:actor",
        "@type": "@id",
      },
      "attributedTo": {
        "@id": "as:attributedTo",
        "@type": "@id",
      },
      "attachment": {
        "@id": "as:attachment",
        "@type": "@id",
      },
      "bcc": {
        "@id": "as:bcc",
        "@type": "@id",
      },
      "bto": {
        "@id": "as:bto",
        "@type": "@id",
      },
      "cc": {
        "@id": "as:cc",
        "@type": "@id",
      },
      "context": {
        "@id": "as:context",
        "@type": "@id",
      },
      "current": {
        "@id": "as:current",
        "@type": "@id",
      },
      "first": {
        "@id": "as:first",
        "@type": "@id",
      },
      "generator": {
        "@id": "as:generator",
        "@type": "@id",
      },
      "icon": {
        "@id": "as:icon",
        "@type": "@id",
      },
      "image": {
        "@id": "as:image",
        "@type": "@id",
      },
      "inReplyTo": {
        "@id": "as:inReplyTo",
        "@type": "@id",
      },
      "items": {
        "@id": "as:items",
        "@type": "@id",
      },
      "instrument": {
        "@id": "as:instrument",
        "@type": "@id",
      },
      "orderedItems": {
        "@id": "as:items",
        "@type": "@id",
        "@container": "@list",
      },
      "last": {
        "@id": "as:last",
        "@type": "@id",
      },
      "location": {
        "@id": "as:location",
        "@type": "@id",
      },
      "next": {
        "@id": "as:next",
        "@type": "@id",
      },
      "object": {
        "@id": "as:object",
        "@type": "@id",
      },
      "oneOf": {
        "@id": "as:oneOf",
        "@type": "@id",
      },
      "anyOf": {
        "@id": "as:anyOf",
        "@type": "@id",
      },
      "closed": {
        "@id": "as:closed",
        "@type": "xsd:dateTime",
      },
      "origin": {
        "@id": "as:origin",
        "@type": "@id",
      },
      "accuracy": {
        "@id": "as:accuracy",
        "@type": "xsd:float",
      },
      "prev": {
        "@id": "as:prev",
        "@type": "@id",
      },
      "preview": {
        "@id": "as:preview",
        "@type": "@id",
      },
      "replies": {
        "@id": "as:replies",
        "@type": "@id",
      },
      "result": {
        "@id": "as:result",
        "@type": "@id",
      },
      "audience": {
        "@id": "as:audience",
        "@type": "@id",
      },
      "partOf": {
        "@id": "as:partOf",
        "@type": "@id",
      },
      "tag": {
        "@id": "as:tag",
        "@type": "@id",
      },
      "target": {
        "@id": "as:target",
        "@type": "@id",
      },
      "to": {
        "@id": "as:to",
        "@type": "@id",
      },
      "url": {
        "@id": "as:url",
        "@type": "@id",
      },
      "altitude": {
        "@id": "as:altitude",
        "@type": "xsd:float",
      },
      "content": "as:content",
      "contentMap": {
        "@id": "as:content",
        "@container": "@language",
      },
      "name": "as:name",
      "nameMap": {
        "@id": "as:name",
        "@container": "@language",
      },
      "duration": {
        "@id": "as:duration",
        "@type": "xsd:duration",
      },
      "endTime": {
        "@id": "as:endTime",
        "@type": "xsd:dateTime",
      },
      "height": {
        "@id": "as:height",
        "@type": "xsd:nonNegativeInteger",
      },
      "href": {
        "@id": "as:href",
        "@type": "@id",
      },
      "hreflang": "as:hreflang",
      "latitude": {
        "@id": "as:latitude",
        "@type": "xsd:float",
      },
      "longitude": {
        "@id": "as:longitude",
        "@type": "xsd:float",
      },
      "mediaType": "as:mediaType",
      "published": {
        "@id": "as:published",
        "@type": "xsd:dateTime",
      },
      "radius": {
        "@id": "as:radius",
        "@type": "xsd:float",
      },
      "rel": "as:rel",
      "startIndex": {
        "@id": "as:startIndex",
        "@type": "xsd:nonNegativeInteger",
      },
      "startTime": {
        "@id": "as:startTime",
        "@type": "xsd:dateTime",
      },
      "summary": "as:summary",
      "summaryMap": {
        "@id": "as:summary",
        "@container": "@language",
      },
      "totalItems": {
        "@id": "as:totalItems",
        "@type": "xsd:nonNegativeInteger",
      },
      "units": "as:units",
      "updated": {
        "@id": "as:updated",
        "@type": "xsd:dateTime",
      },
      "width": {
        "@id": "as:width",
        "@type": "xsd:nonNegativeInteger",
      },
      "describes": {
        "@id": "as:describes",
        "@type": "@id",
      },
      "formerType": {
        "@id": "as:formerType",
        "@type": "@id",
      },
      "deleted": {
        "@id": "as:deleted",
        "@type": "xsd:dateTime",
      },
      "inbox": {
        "@id": "ldp:inbox",
        "@type": "@id",
      },
      "outbox": {
        "@id": "as:outbox",
        "@type": "@id",
      },
      "following": {
        "@id": "as:following",
        "@type": "@id",
      },
      "followers": {
        "@id": "as:followers",
        "@type": "@id",
      },
      "streams": {
        "@id": "as:streams",
        "@type": "@id",
      },
      "preferredUsername": "as:preferredUsername",
      "endpoints": {
        "@id": "as:endpoints",
        "@type": "@id",
      },
      "uploadMedia": {
        "@id": "as:uploadMedia",
        "@type": "@id",
      },
      "proxyUrl": {
        "@id": "as:proxyUrl",
        "@type": "@id",
      },
      "liked": {
        "@id": "as:liked",
        "@type": "@id",
      },
      "oauthAuthorizationEndpoint": {
        "@id": "as:oauthAuthorizationEndpoint",
        "@type": "@id",
      },
      "oauthTokenEndpoint": {
        "@id": "as:oauthTokenEndpoint",
        "@type": "@id",
      },
      "provideClientKey": {
        "@id": "as:provideClientKey",
        "@type": "@id",
      },
      "signClientKey": {
        "@id": "as:signClientKey",
        "@type": "@id",
      },
      "sharedInbox": {
        "@id": "as:sharedInbox",
        "@type": "@id",
      },
      "Public": {
        "@id": "as:Public",
        "@type": "@id",
      },
      "source": "as:source",
      "likes": {
        "@id": "as:likes",
        "@type": "@id",
      },
      "shares": {
        "@id": "as:shares",
        "@type": "@id",
      },
      "alsoKnownAs": {
        "@id": "as:alsoKnownAs",
        "@type": "@id",
      },
    },
  },

  "https://w3id.org/security/v1": {
    "@context": {
      "id": "@id",
      "type": "@type",
      "dc": "http://purl.org/dc/terms/",
      "sec": "https://w3id.org/security#",
      "xsd": "http://www.w3.org/2001/XMLSchema#",
      "EcdsaKoblitzSignature2016": "sec:EcdsaKoblitzSignature2016",
      "Ed25519Signature2018": "sec:Ed25519Signature2018",
      "EncryptedMessage": "sec:EncryptedMessage",
      "GraphSignature2012": "sec:GraphSignature2012",
      "LinkedDataSignature2015": "sec:LinkedDataSignature2015",
      "LinkedDataSignature2016": "sec:LinkedDataSignature2016",
      "CryptographicKey": "sec:Key",
      "authenticationTag": "sec:authenticationTag",
      "canonicalizationAlgorithm": "sec:canonicalizationAlgorithm",
      "cipherAlgorithm": "sec:cipherAlgorithm",
      "cipherData": "sec:cipherData",
      "cipherKey": "sec:cipherKey",
      "created": {
        "@id": "dc:created",
        "@type": "xsd:dateTime",
      },
      "creator": {
        "@id": "dc:creator",
        "@type": "@id",
      },
      "digestAlgorithm": "sec:digestAlgorithm",
      "digestValue": "sec:digestValue",
      "domain": "sec:domain",
      "encryptionKey": "sec:encryptionKey",
      "expiration": {
        "@id": "sec:expiration",
        "@type": "xsd:dateTime",
      },
      "expires": {
        "@id": "sec:expiration",
        "@type": "xsd:dateTime",
      },
      "initializationVector": "sec:initializationVector",
      "iterationCount": "sec:iterationCount",
      "nonce": "sec:nonce",
      "normalizationAlgorithm": "sec:normalizationAlgorithm",
      "owner": {
        "@id": "sec:owner",
        "@type": "@id",
      },
      "password": "sec:password",
      "privateKey": {
        "@id": "sec:privateKey",
        "@type": "@id",
      },
      "privateKeyPem": "sec:privateKeyPem",
      "publicKey": {
        "@id": "sec:publicKey",
        "@type": "@id",
      },
      "publicKeyBase58": "sec:publicKeyBase58",
      "publicKeyPem": "sec:publicKeyPem",
      "publicKeyWif": "sec:publicKeyWif",
      "publicKeyService": {
        "@id": "sec:publicKeyService",
        "@type": "@id",
      },
      "revoked": {
        "@id": "sec:revoked",
        "@type": "xsd:dateTime",
      },
      "salt": "sec:salt",
      "signature": "sec:signature",
      "signatureAlgorithm": "sec:signingAlgorithm",
      "signatureValue": "sec:signatureValue",
    },
  },

  "https://w3id.org/security/data-integrity/v1": {
    "@context": {
      "id": "@id",
      "type": "@type",
      "@protected": true,
      "digestMultibase": {
        "@id": "https://w3id.org/security#digestMultibase",
        "@type": "https://w3id.org/security#multibase",
      },
      "proof": {
        "@id": "https://w3id.org/security#proof",
        "@type": "@id",
        "@container": "@graph",
      },
      "DataIntegrityProof": {
        "@id": "https://w3id.org/security#DataIntegrityProof",
        "@context": {
          "@protected": true,
          "id": "@id",
          "type": "@type",
          "challenge": "https://w3id.org/security#challenge",
          "created": {
            "@id": "http://purl.org/dc/terms/created",
            "@type": "http://www.w3.org/2001/XMLSchema#dateTime",
          },
          "domain": "https://w3id.org/security#domain",
          "expires": {
            "@id": "https://w3id.org/security#expiration",
            "@type": "http://www.w3.org/2001/XMLSchema#dateTime",
          },
          "nonce": "https://w3id.org/security#nonce",
          "proofPurpose": {
            "@id": "https://w3id.org/security#proofPurpose",
            "@type": "@vocab",
            "@context": {
              "@protected": true,
              "id": "@id",
              "type": "@type",
              "assertionMethod": {
                "@id": "https://w3id.org/security#assertionMethod",
                "@type": "@id",
                "@container": "@set",
              },
              "authentication": {
                "@id": "https://w3id.org/security#authenticationMethod",
                "@type": "@id",
                "@container": "@set",
              },
              "capabilityInvocation": {
                "@id": "https://w3id.org/security#capabilityInvocationMethod",
                "@type": "@id",
                "@container": "@set",
              },
              "capabilityDelegation": {
                "@id": "https://w3id.org/security#capabilityDelegationMethod",
                "@type": "@id",
                "@container": "@set",
              },
              "keyAgreement": {
                "@id": "https://w3id.org/security#keyAgreementMethod",
                "@type": "@id",
                "@container": "@set",
              },
            },
          },
          "cryptosuite": "https://w3id.org/security#cryptosuite",
          "proofValue": {
            "@id": "https://w3id.org/security#proofValue",
            "@type": "https://w3id.org/security#multibase",
          },
          "verificationMethod": {
            "@id": "https://w3id.org/security#verificationMethod",
            "@type": "@id",
          },
        },
      },
    },
  },

  "https://www.w3.org/ns/did/v1": {
    "@context": {
      "@protected": true,
      "id": "@id",
      "type": "@type",
      "alsoKnownAs": {
        "@id": "https://www.w3.org/ns/activitystreams#alsoKnownAs",
        "@type": "@id",
      },
      "assertionMethod": {
        "@id": "https://w3id.org/security#assertionMethod",
        "@type": "@id",
        "@container": "@set",
      },
      "authentication": {
        "@id": "https://w3id.org/security#authenticationMethod",
        "@type": "@id",
        "@container": "@set",
      },
      "capabilityDelegation": {
        "@id": "https://w3id.org/security#capabilityDelegationMethod",
        "@type": "@id",
        "@container": "@set",
      },
      "capabilityInvocation": {
        "@id": "https://w3id.org/security#capabilityInvocationMethod",
        "@type": "@id",
        "@container": "@set",
      },
      "controller": {
        "@id": "https://w3id.org/security#controller",
        "@type": "@id",
      },
      "keyAgreement": {
        "@id": "https://w3id.org/security#keyAgreementMethod",
        "@type": "@id",
        "@container": "@set",
      },
      "service": {
        "@id": "https://www.w3.org/ns/did#service",
        "@type": "@id",
        "@context": {
          "@protected": true,
          "id": "@id",
          "type": "@type",
          "serviceEndpoint": {
            "@id": "https://www.w3.org/ns/did#serviceEndpoint",
            "@type": "@id",
          },
        },
      },
      "verificationMethod": {
        "@id": "https://w3id.org/security#verificationMethod",
        "@type": "@id",
      },
    },
  },

  "https://w3id.org/security/multikey/v1": {
    "@context": {
      "id": "@id",
      "type": "@type",
      "@protected": true,
      "Multikey": {
        "@id": "https://w3id.org/security#Multikey",
        "@context": {
          "@protected": true,
          "id": "@id",
          "type": "@type",
          "controller": {
            "@id": "https://w3id.org/security#controller",
            "@type": "@id",
          },
          "revoked": {
            "@id": "https://w3id.org/security#revoked",
            "@type": "http://www.w3.org/2001/XMLSchema#dateTime",
          },
          "expires": {
            "@id": "https://w3id.org/security#expiration",
            "@type": "http://www.w3.org/2001/XMLSchema#dateTime",
          },
          "publicKeyMultibase": {
            "@id": "https://w3id.org/security#publicKeyMultibase",
            "@type": "https://w3id.org/security#multibase",
          },
          "secretKeyMultibase": {
            "@id": "https://w3id.org/security#secretKeyMultibase",
            "@type": "https://w3id.org/security#multibase",
          },
        },
      },
    },
  },

<<<<<<< HEAD
  "https://w3id.org/identity/v1": {
    "@context": {
      "id": "@id",
      "type": "@type",
      "cred": "https://w3id.org/credentials#",
      "dc": "http://purl.org/dc/terms/",
      "identity": "https://w3id.org/identity#",
      "perm": "https://w3id.org/permissions#",
      "ps": "https://w3id.org/payswarm#",
      "rdf": "http://www.w3.org/1999/02/22-rdf-syntax-ns#",
      "rdfs": "http://www.w3.org/2000/01/rdf-schema#",
      "sec": "https://w3id.org/security#",
      "schema": "http://schema.org/",
      "xsd": "http://www.w3.org/2001/XMLSchema#",
      "Group": "https://www.w3.org/ns/activitystreams#Group",
      "claim": {
        "@id": "cred:claim",
        "@type": "@id",
      },
      "credential": {
        "@id": "cred:credential",
        "@type": "@id",
      },
      "issued": {
        "@id": "cred:issued",
        "@type": "xsd:dateTime",
      },
      "issuer": {
        "@id": "cred:issuer",
        "@type": "@id",
      },
      "recipient": {
        "@id": "cred:recipient",
        "@type": "@id",
      },
      "Credential": "cred:Credential",
      "CryptographicKeyCredential": "cred:CryptographicKeyCredential",
      "about": {
        "@id": "schema:about",
        "@type": "@id",
      },
      "address": {
        "@id": "schema:address",
        "@type": "@id",
      },
      "addressCountry": "schema:addressCountry",
      "addressLocality": "schema:addressLocality",
      "addressRegion": "schema:addressRegion",
      "comment": "rdfs:comment",
      "created": {
        "@id": "dc:created",
        "@type": "xsd:dateTime",
      },
      "creator": {
        "@id": "dc:creator",
        "@type": "@id",
      },
      "description": "schema:description",
      "email": "schema:email",
      "familyName": "schema:familyName",
      "givenName": "schema:givenName",
      "image": {
        "@id": "schema:image",
        "@type": "@id",
      },
      "label": "rdfs:label",
      "name": "schema:name",
      "postalCode": "schema:postalCode",
      "streetAddress": "schema:streetAddress",
      "title": "dc:title",
      "url": {
        "@id": "schema:url",
        "@type": "@id",
      },
      "Person": "schema:Person",
      "PostalAddress": "schema:PostalAddress",
      "Organization": "schema:Organization",
      "identityService": {
        "@id": "identity:identityService",
        "@type": "@id",
      },
      "idp": {
        "@id": "identity:idp",
        "@type": "@id",
      },
      "Identity": "identity:Identity",
      "paymentProcessor": "ps:processor",
      "preferences": {
        "@id": "ps:preferences",
        "@type": "@vocab",
      },
      "cipherAlgorithm": "sec:cipherAlgorithm",
      "cipherData": "sec:cipherData",
      "cipherKey": "sec:cipherKey",
      "digestAlgorithm": "sec:digestAlgorithm",
      "digestValue": "sec:digestValue",
      "domain": "sec:domain",
      "expires": {
        "@id": "sec:expiration",
        "@type": "xsd:dateTime",
      },
      "initializationVector": "sec:initializationVector",
      "member": {
        "@id": "schema:member",
        "@type": "@id",
      },
      "memberOf": {
        "@id": "schema:memberOf",
        "@type": "@id",
      },
      "nonce": "sec:nonce",
      "normalizationAlgorithm": "sec:normalizationAlgorithm",
      "owner": {
        "@id": "sec:owner",
        "@type": "@id",
      },
      "password": "sec:password",
      "privateKey": {
        "@id": "sec:privateKey",
        "@type": "@id",
      },
      "privateKeyPem": "sec:privateKeyPem",
      "publicKey": {
        "@id": "sec:publicKey",
        "@type": "@id",
      },
      "publicKeyPem": "sec:publicKeyPem",
      "publicKeyService": {
        "@id": "sec:publicKeyService",
        "@type": "@id",
      },
      "revoked": {
        "@id": "sec:revoked",
        "@type": "xsd:dateTime",
      },
      "signature": "sec:signature",
      "signatureAlgorithm": "sec:signatureAlgorithm",
      "signatureValue": "sec:signatureValue",
      "CryptographicKey": "sec:Key",
      "EncryptedMessage": "sec:EncryptedMessage",
      "GraphSignature2012": "sec:GraphSignature2012",
      "LinkedDataSignature2015": "sec:LinkedDataSignature2015",
      "accessControl": {
        "@id": "perm:accessControl",
        "@type": "@id",
      },
      "writePermission": {
        "@id": "perm:writePermission",
        "@type": "@id",
=======
  "https://purl.archive.org/socialweb/webfinger": {
    "@context": {
      "wf": "https://purl.archive.org/socialweb/webfinger#",
      "xsd": "http://www.w3.org/2001/XMLSchema#",
      "webfinger": {
        "@id": "wf:webfinger",
        "@type": "xsd:string",
>>>>>>> 767489f8
      },
    },
  },
};

export default preloadedContexts;<|MERGE_RESOLUTION|>--- conflicted
+++ resolved
@@ -631,7 +631,6 @@
     },
   },
 
-<<<<<<< HEAD
   "https://w3id.org/identity/v1": {
     "@context": {
       "id": "@id",
@@ -781,7 +780,10 @@
       "writePermission": {
         "@id": "perm:writePermission",
         "@type": "@id",
-=======
+      },
+    },
+  },
+
   "https://purl.archive.org/socialweb/webfinger": {
     "@context": {
       "wf": "https://purl.archive.org/socialweb/webfinger#",
@@ -789,7 +791,6 @@
       "webfinger": {
         "@id": "wf:webfinger",
         "@type": "xsd:string",
->>>>>>> 767489f8
       },
     },
   },
