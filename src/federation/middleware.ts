--- conflicted
+++ resolved
@@ -1835,20 +1835,12 @@
         return await handleInbox(request, {
           handle: route.values.handle ?? null,
           context,
-<<<<<<< HEAD
           kv: this.kv,
           kvPrefixes: this.kvPrefixes,
+          queue: this.queue,
           actorDispatcher: this.actorCallbacks?.dispatcher,
           inboxListeners: this.inboxListeners,
           inboxErrorHandler: this.inboxErrorHandler,
-=======
-          kv: this.#kv,
-          kvPrefixes: this.#kvPrefixes,
-          queue: this.#queue,
-          actorDispatcher: this.#actorCallbacks?.dispatcher,
-          inboxListeners: this.#inboxListeners,
-          inboxErrorHandler: this.#inboxErrorHandler,
->>>>>>> 259452a8
           onNotFound,
           signatureTimeWindow: this.signatureTimeWindow,
           skipSignatureVerification: this.skipSignatureVerification,
